--- conflicted
+++ resolved
@@ -2,10 +2,7 @@
 <html lang="ja">
   <head>
     <meta charset="UTF-8" />
-    <meta
-      name="viewport"
-      content="width=device-width, initial-scale=1.0, maximum-scale=5.0, user-scalable=yes, viewport-fit=cover"
-    />
+    <meta name="viewport" content="width=device-width, initial-scale=1.0" />
     <title>なんでもライトニングトーク ⚡</title>
 
     <!-- Favicon and App Icons -->
@@ -53,7 +50,7 @@
     <!-- Performance optimizations: Preload critical resources -->
     <link rel="preload" href="css/design-tokens.css" as="style" />
     <link rel="preload" href="css/style.css" as="style" />
-    <!-- main.js is disabled - removed preload -->
+    <link rel="preload" href="js/main.js" as="script" />
     <link rel="dns-prefetch" href="//fonts.googleapis.com" />
     <link rel="dns-prefetch" href="//fonts.gstatic.com" />
 
@@ -92,30 +89,9 @@
     <link rel="stylesheet" href="css/contrast-enhancements.css" />
     <link rel="stylesheet" href="css/layout-enhancements.css" />
     <link rel="stylesheet" href="css/button-enhancements.css" />
-<<<<<<< HEAD
-    <link rel="stylesheet" href="css/contrast-improvements.css" />
-    <link rel="stylesheet" href="css/touch-target-improvements.css" />
-    <link rel="stylesheet" href="css/button-contrast-fix.css" />
 
     <!-- Responsive Navigation System -->
     <link rel="stylesheet" href="css/responsive-navigation.css" />
-
-    <!-- Admin Login Link -->
-    <link rel="stylesheet" href="css/admin-login-link.css" />
-
-    <!-- Unified Mobile Navigation -->
-    <link rel="stylesheet" href="css/mobile-navigation-unified.css" />
-
-    <!-- Mobile Conflicts Override (Must be last CSS) -->
-    <link rel="stylesheet" href="css/mobile-conflicts-override.css" />
-
-    <!-- Accessibility Improvements (WCAG 2.1 AA) -->
-    <link rel="stylesheet" href="css/accessibility-improvements.css" />
-=======
-
-    <!-- Responsive Navigation System -->
-    <link rel="stylesheet" href="css/responsive-navigation.css" />
->>>>>>> 561f3224
 
     <!-- Mobile-specific viewport meta tags -->
     <meta name="format-detection" content="telephone=no" />
@@ -137,10 +113,6 @@
     </script>
   </head>
   <body>
-    <!-- Skip Links for Accessibility -->
-    <a href="#main-content" class="skip-link">メインコンテンツへスキップ</a>
-    <a href="#all-events" class="skip-link">イベント一覧へスキップ</a>
-
     <header class="header">
       <div class="header__container">
         <!-- Logo Section -->
@@ -167,21 +139,8 @@
           <a href="#contact" class="nav-link nav-item--tertiary">お問い合わせ</a>
         </nav>
 
-<<<<<<< HEAD
-        <!-- Admin Login Link (Desktop) -->
-        <div class="auth-section">
-          <a href="/admin-login.html" class="admin-login-link" aria-label="管理者ログイン">
-            <svg width="20" height="20" viewBox="0 0 24 24" fill="none" stroke="currentColor" stroke-width="2">
-              <path d="M20 21v-2a4 4 0 0 0-4-4H8a4 4 0 0 0-4 4v2"></path>
-              <circle cx="12" cy="7" r="4"></circle>
-            </svg>
-            <span class="admin-login-text">管理者</span>
-          </a>
-        </div>
-=======
         <!-- Auth Section (Desktop) -->
         <!-- Google Auth Container will be inserted here by JS -->
->>>>>>> 561f3224
 
         <!-- Mobile Menu Toggle -->
         <button class="mobile-menu-toggle" type="button" aria-label="メニューを開く" aria-expanded="false">
@@ -218,21 +177,6 @@
         </li>
       </ul>
 
-<<<<<<< HEAD
-      <!-- Mobile Admin Login -->
-      <div class="mobile-menu__auth">
-        <a href="/admin-login.html" class="mobile-menu__admin-link">
-          <svg width="20" height="20" viewBox="0 0 24 24" fill="none" stroke="currentColor" stroke-width="2">
-            <path d="M20 21v-2a4 4 0 0 0-4-4H8a4 4 0 0 0-4 4v2"></path>
-            <circle cx="12" cy="7" r="4"></circle>
-          </svg>
-          管理者ログイン
-        </a>
-      </div>
-    </nav>
-
-    <main id="main-content">
-=======
       <!-- Mobile Auth Section -->
       <div class="mobile-menu__auth" id="auth-mobile">
         <!-- This will be populated by React for mobile -->
@@ -240,7 +184,6 @@
     </nav>
 
     <main>
->>>>>>> 561f3224
       <section id="hero" class="hero">
         <div class="container">
           <div class="floating-elements">
@@ -713,46 +656,11 @@
       </div>
     </div>
 
-<<<<<<< HEAD
-    <!-- デバッグ設定 - 最優先で読み込み -->
-    <script src="js/debug-config.js"></script>
-
-    <!-- エラーハンドラー - 早期に読み込み -->
-    <script src="js/error-handler.js"></script>
-
-    <!-- コンソールエラー監視 - 開発環境用 -->
-    <script src="js/console-monitor.js"></script>
-
-    <!-- 初期化修正 - グローバル関数の保証 -->
-    <script src="js/init-fix.js"></script>
-
-    <!-- Fetchラッパー - APIエラー処理 -->
-    <script src="js/fetch-wrapper.js"></script>
-
-    <!-- DOM キャッシュシステム -->
-    <script src="js/dom-cache.js"></script>
-
-    <!-- 統合インタラクション管理システム -->
-    <script src="js/interaction-manager-unified.js"></script>
-
     <!-- Frontend Logger - Load first for error capture -->
     <script src="js/logger.js"></script>
 
-    <!-- Socket.IO - リアルタイム機能用 -->
-    <script src="/socket.io/socket.io.js"></script>
-
-    <!-- スクロール管理システム - 統合システムと連携 -->
-    <script src="js/scroll-fix-v2.js"></script>
-
-    <!-- Auth removed - admin login only -->
-    <!-- Google auth removed - admin login only -->
-=======
-    <!-- Frontend Logger - Load first for error capture -->
-    <script src="js/logger.js"></script>
-
     <script src="js/auth.js"></script>
     <script src="js/auth-google-only.js"></script>
->>>>>>> 561f3224
     <script src="js/unified-components.js"></script>
     <!-- <script src="js/animation-manager.js"></script> -->
     <script src="js/mobile-touch-manager.js"></script>
@@ -771,31 +679,7 @@
     <script src="js/registration-modal.js"></script>
     <script src="js/event-modal.js"></script>
     <script src="js/events-manager-modal.js"></script>
-<<<<<<< HEAD
-
-    <!-- 競合するスクリプトを無効化 - 統合システムで代替 -->
-    <!-- <script src="js/main.js"></script> -->
-    <!-- <script src="js/responsive-navigation.js"></script> -->
-    <!-- <script src="js/mobile-navigation.js"></script> -->
-    <!-- <script src="js/ui-ux-integration.js"></script> -->
-
-    <!-- PWA Installer -->
-    <script src="js/pwa-installer.js"></script>
-
-    <!-- 検索修正 - 統合システムと連携 -->
-    <script src="js/search-fix.js"></script>
-
-    <!-- 統合モバイルナビゲーション -->
-    <script src="js/mobile-navigation-unified.js"></script>
-
-    <!-- 緊急スクロール修正 - 最後の砦 -->
-    <script src="js/scroll-emergency-fix.js"></script>
-
-    <!-- コンソール検証スクリプト - 最終チェック -->
-    <script src="js/console-verification.js"></script>
-=======
     <script src="js/main.js"></script>
->>>>>>> 561f3224
 
     <!-- Responsive Navigation Controller -->
     <script src="js/responsive-navigation.js"></script>
