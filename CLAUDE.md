--- conflicted
+++ resolved
@@ -171,7 +171,6 @@
 npm run ui:test:baseline     # ベースライン画像更新
 npm run ui:test:report       # テストレポート生成
 npm run ui:test:full         # サーバー付きフルテスト
-<<<<<<< HEAD
 ```
 
 ### 🆕 ビルドアーティファクト管理（v1.8.0）
@@ -230,16 +229,15 @@
 npm run docs:check-links:fix # リンクの自動修正（可能な場合）
 npm run docs:fix-broken-links # 壊れたリンクの自動修正ツール
 
-# 新しいドキュメント構造（準備中）
-docs-new/
-├── quick-start/            # クイックスタートガイド
+# 新しいドキュメント構造
+docs/
+├── api/                    # API ドキュメント
+├── guides/                 # 開発者ガイド
+├── technical/              # 技術仕様書
 ├── deployment/             # デプロイメントガイド
-├── api/                    # API ドキュメント
-├── architecture/           # アーキテクチャ説明
-├── development/            # 開発ガイド
-└── legacy/                # アーカイブドキュメント
-=======
->>>>>>> 561f3224
+├── security/               # セキュリティドキュメント
+├── monitoring/             # 監視設定
+└── project/               # プロジェクト管理
 ```
 
 ### 監視とセキュリティ
