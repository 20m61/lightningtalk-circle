--- conflicted
+++ resolved
@@ -72,15 +72,11 @@
 
     // Initialize voting service
     this.votingService = new VotingService(this.database);
-<<<<<<< HEAD
-    await this.votingService.cleanupExpiredSessions();
-=======
 
     // Only cleanup if database is properly initialized
     if (this.database && typeof this.database.find === 'function') {
       await this.votingService.cleanupExpiredSessions();
     }
->>>>>>> 615264d5
 
     // Make services available to routes
     this.app.locals.database = this.database;
@@ -218,10 +214,6 @@
     // API Routes with CSRF protection for POST/PUT/DELETE
     this.app.use('/api/auth', authRouter);
     this.app.use('/api/events', eventsRouter);
-<<<<<<< HEAD
-    this.app.use('/api/participants', participantsRouter);
-    this.app.use('/api/talks', talksRouter);
-=======
     this.app.use(
       '/api/participants',
       validateCSRF(),
@@ -230,7 +222,6 @@
       participantsRouter
     );
     this.app.use('/api/talks', validateCSRF(), talksRouter);
->>>>>>> 615264d5
     this.app.use('/api/voting', votingRouter);
     this.app.use('/api/admin', authenticateToken, requireAdmin, adminRouter);
     this.app.use('/api/health', healthRouter);
