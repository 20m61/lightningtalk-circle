/**
 * Email Service for Lightning Talk Event Management
 * Handles all email communications with real email provider integration
 */

import nodemailer from 'nodemailer';
import { createLogger } from '../utils/logger.js';

<<<<<<< HEAD
const logger = createLogger('email');
=======
const logger = createLogger('email-service');
>>>>>>> 615264d5

export class EmailService {
  constructor(config = {}) {
    this.enabled = process.env.EMAIL_ENABLED === 'true';
    this.from = config.fromEmail || process.env.EMAIL_FROM || 'noreply@lightningtalk.example.com';
    this.templates = this.initializeTemplates();
    this.provider = config.provider || process.env.EMAIL_SERVICE || 'mock';
    this.config = {
      provider: this.provider,
      fromEmail: this.from,
      ...config
    };

    if (this.enabled) {
      this.setupEmailProvider();
    } else {
      logger.info('📧 Email service disabled (simulation mode)');
    }
  }

  setupEmailProvider() {
    try {
      switch (this.provider.toLowerCase()) {
        case 'gmail':
          this.transporter = nodemailer.createTransport({
            service: 'gmail',
            auth: {
              user: process.env.EMAIL_USER,
              pass: process.env.EMAIL_PASSWORD
            }
          });
          logger.info('📧 Email service initialized with Gmail');
          break;

        case 'sendgrid':
          this.transporter = nodemailer.createTransport({
            host: 'smtp.sendgrid.net',
            port: 587,
            secure: false,
            auth: {
              user: 'apikey',
              pass: process.env.SENDGRID_API_KEY
            }
          });
          logger.info('📧 Email service initialized with SendGrid');
          break;

        case 'aws-ses':
          this.transporter = nodemailer.createTransport({
            host: process.env.AWS_SES_REGION
              ? `email-smtp.${process.env.AWS_SES_REGION}.amazonaws.com`
              : 'email-smtp.us-east-1.amazonaws.com',
            port: 587,
            secure: false,
            auth: {
              user: process.env.AWS_SES_USERNAME,
              pass: process.env.AWS_SES_PASSWORD
            }
          });
          logger.info('📧 Email service initialized with AWS SES');
          break;

        case 'smtp':
          this.transporter = nodemailer.createTransport({
            host: process.env.SMTP_HOST,
            port: process.env.SMTP_PORT || 587,
            secure: process.env.SMTP_SECURE === 'true',
            auth: {
              user: process.env.SMTP_USER,
              pass: process.env.SMTP_PASSWORD
            }
          });
          logger.info('📧 Email service initialized with custom SMTP');
          break;

        case 'mailgun':
          this.transporter = nodemailer.createTransport({
            host: process.env.MAILGUN_SMTP_HOST || 'smtp.mailgun.org',
            port: process.env.MAILGUN_SMTP_PORT || 587,
            secure: false,
            auth: {
              user: process.env.MAILGUN_SMTP_USER,
              pass: process.env.MAILGUN_SMTP_PASSWORD
            }
          });
          logger.info('📧 Email service initialized with Mailgun');
          break;

        default:
          logger.warn('📧 Email service in mock mode - no real emails will be sent');
          this.transporter = null;
      }

      // Verify transporter configuration
      if (this.transporter) {
        this.transporter.verify((error, success) => {
          if (error) {
            logger.error('📧 Email service configuration error:', error);
          } else {
            logger.info('📧 Email service ready to send messages');
          }
        });
      }
    } catch (error) {
      logger.error('📧 Failed to setup email provider:', error);
      this.transporter = null;
    }
  }

  initializeTemplates() {
    return {
      registrationConfirmation: {
        subject: '🎉 ライトニングトーク参加登録完了',
        template: this.getRegistrationConfirmationTemplate()
      },
      speakerConfirmation: {
        subject: '🎤 発表申込み受付完了',
        template: this.getSpeakerConfirmationTemplate()
      },
      eventReminder: {
        subject: '⚡ ライトニングトーク開催間近のお知らせ',
        template: this.getEventReminderTemplate()
      },
      eventCancellation: {
        subject: '⚠️ イベント中止のお知らせ',
        template: this.getEventCancellationTemplate()
      },
      feedbackRequest: {
        subject: '💭 イベントの感想をお聞かせください',
        template: this.getFeedbackRequestTemplate()
      }
    };
  }

  async sendRegistrationConfirmation(participant, event) {
    const template = this.templates.registrationConfirmation;
    const html = template.template
      .replace(/{{participantName}}/g, participant.name)
      .replace(/{{eventTitle}}/g, event.title)
      .replace(/{{eventDate}}/g, this.formatDate(event.date))
      .replace(/{{eventVenue}}/g, event.venue.name)
      .replace(
        /{{participationType}}/g,
        this.formatParticipationType(participant.participationType)
      )
      .replace(/{{onlineUrl}}/g, event.venue.onlineUrl || '');

    await this.sendEmail({
      to: participant.email,
      subject: template.subject,
      html
    });
  }

  async sendSpeakerConfirmation(participant, talk, event) {
    const template = this.templates.speakerConfirmation;
    const html = template.template
      .replace(/{{speakerName}}/g, participant.name)
      .replace(/{{talkTitle}}/g, talk.title)
      .replace(/{{eventTitle}}/g, event.title)
      .replace(/{{eventDate}}/g, this.formatDate(event.date))
      .replace(/{{talkDuration}}/g, talk.duration)
      .replace(/{{category}}/g, this.formatCategory(talk.category));

    await this.sendEmail({
      to: participant.email,
      subject: template.subject,
      html
    });
  }

  async sendEventReminder(participant, event) {
    const daysUntil = Math.ceil(
      Math.abs((new Date(event.date) - new Date()) / (1000 * 60 * 60 * 24))
    );
    const template = this.templates.eventReminder;
    const html = template.template
      .replace(/{{participantName}}/g, participant.name)
      .replace(/{{eventTitle}}/g, event.title)
      .replace(/{{eventDate}}/g, this.formatDate(event.date))
      .replace(/{{daysUntil}}/g, daysUntil)
      .replace(/{{eventVenue}}/g, event.venue.name)
      .replace(/{{onlineUrl}}/g, event.venue.onlineUrl || '');

    await this.sendEmail({
      to: participant.email,
      subject: template.subject,
      html
    });
  }

  async sendEventCancellation(participant, event, reason = '') {
    const template = this.templates.eventCancellation;
    const html = template.template
      .replace(/{{participantName}}/g, participant.name)
      .replace(/{{eventTitle}}/g, event.title)
      .replace(/{{eventDate}}/g, this.formatDate(event.date))
      .replace(/{{reason}}/g, reason || '諸事情により');

    await this.sendEmail({
      to: participant.email,
      subject: template.subject,
      html
    });
  }

  async sendFeedbackRequest(participant, event) {
    const template = this.templates.feedbackRequest;
    const html = template.template
      .replace(/{{participantName}}/g, participant.name)
      .replace(/{{eventTitle}}/g, event.title)
      .replace(/{{feedbackUrl}}/g, process.env.FEEDBACK_URL || 'https://forms.google.com/feedback');

    await this.sendEmail({
      to: participant.email,
      subject: template.subject,
      html
    });
  }

  async sendEmail({ to, subject, html, text }) {
    try {
      if (!this.enabled) {
        logger.info(`📧 [SIMULATED] Email to: ${to}, Subject: ${subject}`);
        return {
          success: true,
          messageId: `mock-${Date.now()}`,
          simulated: true
        };
      }

      if (!this.transporter) {
        logger.warn(`📧 [MOCK MODE] Email to: ${to}, Subject: ${subject}`);
        return {
          success: true,
          messageId: `mock-${Date.now()}`,
          mock: true
        };
      }

      logger.info(`📧 Sending email to: ${to}`);

      const mailOptions = {
        from: this.from,
        to,
        subject,
        html,
        text: text || this.htmlToText(html)
      };

      const info = await this.transporter.sendMail(mailOptions);

      logger.info(`📧 Email sent successfully: ${info.messageId}`);
      return {
        success: true,
        messageId: info.messageId
      };
    } catch (error) {
      logger.error('📧 Failed to send email:', error);
      throw error;
    }
  }

  /**
   * メール送信をリトライ付きで実行
   * @param {object} emailData - 送信データ
   * @param {object} [options] - オプション（maxRetriesなど）
   * @returns {Promise<{success: boolean, messageId?: string, attempts: number}>}
   */
  async sendWithRetry(emailData, options = {}) {
    const maxRetries = options.maxRetries ?? 3;
    const retryDelay = options.retryDelay ?? 1000;
    let attempts = 0;
    let lastError;

    while (attempts < maxRetries) {
      attempts++;
      try {
        const result = await this.sendEmail(emailData);
        if (result && result.success) {
          return { ...result, attempts };
        }
        lastError = new Error('Unknown send failure');
      } catch (err) {
        lastError = err;
        logger.warn(`📧 Email send attempt ${attempts} failed:`, err.message);

        if (attempts < maxRetries) {
          await new Promise(resolve => setTimeout(resolve, retryDelay * attempts));
        }
      }
    }

    throw Object.assign(lastError || new Error('Failed to send email'), { attempts });
  }

  /**
   * バッチメール送信
   * @param {Array} recipients - 受信者リスト
   * @param {Function} templateFn - テンプレート生成関数
   * @param {object} options - オプション
   * @returns {Promise<Array>} 送信結果
   */
  async sendBatch(recipients, templateFn, options = {}) {
    const results = [];
    const batchSize = options.batchSize || 10;
    const delayBetweenBatches = options.delayBetweenBatches || 1000;

    for (let i = 0; i < recipients.length; i += batchSize) {
      const batch = recipients.slice(i, i + batchSize);

      const batchResults = await Promise.allSettled(
        batch.map(async recipient => {
          try {
            const emailData = await templateFn(recipient);
            return await this.sendWithRetry(emailData, options);
          } catch (error) {
            return {
              success: false,
              error: error.message,
              recipient: recipient.email
            };
          }
        })
      );

      results.push(...batchResults);

      // Delay between batches to avoid rate limiting
      if (i + batchSize < recipients.length) {
        await new Promise(resolve => setTimeout(resolve, delayBetweenBatches));
      }
    }

    return results;
  }

  /**
   * Convert HTML to plain text
   * @param {string} html - HTML content
   * @returns {string} Plain text
   */
  htmlToText(html) {
    return html
      .replace(/<style[^>]*>[\s\S]*?<\/style>/gi, '')
      .replace(/<script[^>]*>[\s\S]*?<\/script>/gi, '')
      .replace(/<[^>]+>/g, ' ')
      .replace(/\s+/g, ' ')
      .replace(/&nbsp;/g, ' ')
      .replace(/&amp;/g, '&')
      .replace(/&lt;/g, '<')
      .replace(/&gt;/g, '>')
      .replace(/&quot;/g, '"')
      .trim();
  }

  // Email templates
  getRegistrationConfirmationTemplate() {
    return `
<!DOCTYPE html>
<html>
<head>
    <meta charset="UTF-8">
    <title>参加登録完了</title>
    <style>
        body { font-family: -apple-system, BlinkMacSystemFont, sans-serif; line-height: 1.6; color: #333; }
        .container { max-width: 600px; margin: 0 auto; padding: 20px; }
        .header { background: linear-gradient(135deg, #667eea 0%, #764ba2 100%); color: white; padding: 30px; text-align: center; border-radius: 10px 10px 0 0; }
        .content { background: #f9f9f9; padding: 30px; border-radius: 0 0 10px 10px; }
        .info-box { background: white; padding: 20px; border-radius: 10px; margin: 20px 0; border-left: 4px solid #667eea; }
        .footer { text-align: center; color: #666; font-size: 14px; margin-top: 30px; }
        .button { display: inline-block; background: #667eea; color: white; padding: 12px 24px; text-decoration: none; border-radius: 5px; margin: 10px 0; }
    </style>
</head>
<body>
    <div class="container">
        <div class="header">
            <h1>⚡ なんでもライトニングトーク</h1>
            <p>参加登録が完了しました！</p>
        </div>
        <div class="content">
            <p>{{participantName}} さん</p>
            <p>この度は「{{eventTitle}}」にご参加いただき、ありがとうございます！</p>

            <div class="info-box">
                <h3>📅 イベント詳細</h3>
                <p><strong>日時:</strong> {{eventDate}}</p>
                <p><strong>会場:</strong> {{eventVenue}}</p>
                <p><strong>参加方法:</strong> {{participationType}}</p>
            </div>

            <p>当日は5分間のライトニングトークを通じて、様々な「なんでも」な話をお楽しみください！</p>
            <p>ご質問がございましたら、お気軽にお問い合わせください。</p>

            <div class="footer">
                <p>なんでもライトニングトーク運営チーム</p>
            </div>
        </div>
    </div>
</body>
</html>
        `;
  }

  getSpeakerConfirmationTemplate() {
    return `
<!DOCTYPE html>
<html>
<head>
    <meta charset="UTF-8">
    <title>発表申込み完了</title>
    <style>
        body { font-family: -apple-system, BlinkMacSystemFont, sans-serif; line-height: 1.6; color: #333; }
        .container { max-width: 600px; margin: 0 auto; padding: 20px; }
        .header { background: linear-gradient(45deg, #FF6B6B, #FFD93D); color: white; padding: 30px; text-align: center; border-radius: 10px 10px 0 0; }
        .content { background: #f9f9f9; padding: 30px; border-radius: 0 0 10px 10px; }
        .talk-info { background: white; padding: 20px; border-radius: 10px; margin: 20px 0; border-left: 4px solid #FF6B6B; }
        .tips { background: #fff3cd; padding: 15px; border-radius: 8px; margin: 20px 0; }
        .footer { text-align: center; color: #666; font-size: 14px; margin-top: 30px; }
    </style>
</head>
<body>
    <div class="container">
        <div class="header">
            <h1>🎤 発表申込み完了</h1>
            <p>ライトニングトーク発表者として登録されました！</p>
        </div>
        <div class="content">
            <p>{{speakerName}} さん</p>
            <p>発表申込みありがとうございます！あなたの「なんでも」な話を楽しみにしています。</p>

            <div class="talk-info">
                <h3>🗣️ 発表内容</h3>
                <p><strong>タイトル:</strong> {{talkTitle}}</p>
                <p><strong>カテゴリー:</strong> {{category}}</p>
                <p><strong>発表時間:</strong> {{talkDuration}}分</p>
            </div>

            <div class="tips">
                <h4>💡 発表のコツ</h4>
                <ul>
                    <li>結論から話すと聞き手にとって分かりやすいです</li>
                    <li>体験談を交えると親しみやすくなります</li>
                    <li>{{talkDuration}}分は意外と短いので、要点を絞りましょう</li>
                    <li>完璧を目指さず、楽しく話してください！</li>
                </ul>
            </div>

            <p>当日まで何かご質問がございましたら、お気軽にお問い合わせください。</p>

            <div class="footer">
                <p>なんでもライトニングトーク運営チーム</p>
            </div>
        </div>
    </div>
</body>
</html>
        `;
  }

  getEventReminderTemplate() {
    return `
<!DOCTYPE html>
<html>
<head>
    <meta charset="UTF-8">
    <title>イベント開催間近</title>
    <style>
        body { font-family: -apple-system, BlinkMacSystemFont, sans-serif; line-height: 1.6; color: #333; }
        .container { max-width: 600px; margin: 0 auto; padding: 20px; }
        .header { background: linear-gradient(135deg, #87CEEB 0%, #4169E1 100%); color: white; padding: 30px; text-align: center; border-radius: 10px 10px 0 0; }
        .content { background: #f9f9f9; padding: 30px; border-radius: 0 0 10px 10px; }
        .countdown { background: white; padding: 20px; border-radius: 10px; margin: 20px 0; text-align: center; border: 2px solid #4169E1; }
        .footer { text-align: center; color: #666; font-size: 14px; margin-top: 30px; }
    </style>
</head>
<body>
    <div class="container">
        <div class="header">
            <h1>⚡ もうすぐ開催！</h1>
            <p>ライトニングトークまであと{{daysUntil}}日</p>
        </div>
        <div class="content">
            <p>{{participantName}} さん</p>
            <p>「{{eventTitle}}」の開催が近づいてまいりました！</p>

            <div class="countdown">
                <h2>📅 {{eventDate}}</h2>
                <p><strong>会場:</strong> {{eventVenue}}</p>
                <p><strong>オンライン参加:</strong> {{onlineUrl}}</p>
            </div>

            <p>当日は様々な「なんでも」な話が聞けることを楽しみにしています。</p>
            <p>準備はいかがですか？当日お会いできることを心よりお待ちしております！</p>

            <div class="footer">
                <p>なんでもライトニングトーク運営チーム</p>
            </div>
        </div>
    </div>
</body>
</html>
        `;
  }

  getEventCancellationTemplate() {
    return `
<!DOCTYPE html>
<html>
<head>
    <meta charset="UTF-8">
    <title>イベント中止のお知らせ</title>
    <style>
        body { font-family: -apple-system, BlinkMacSystemFont, sans-serif; line-height: 1.6; color: #333; }
        .container { max-width: 600px; margin: 0 auto; padding: 20px; }
        .header { background: #f44336; color: white; padding: 30px; text-align: center; border-radius: 10px 10px 0 0; }
        .content { background: #f9f9f9; padding: 30px; border-radius: 0 0 10px 10px; }
        .apology { background: #ffebee; padding: 20px; border-radius: 10px; margin: 20px 0; border-left: 4px solid #f44336; }
        .footer { text-align: center; color: #666; font-size: 14px; margin-top: 30px; }
    </style>
</head>
<body>
    <div class="container">
        <div class="header">
            <h1>⚠️ イベント中止のお知らせ</h1>
        </div>
        <div class="content">
            <p>{{participantName}} さん</p>

            <div class="apology">
                <p>「{{eventTitle}}」（{{eventDate}}開催予定）につきまして、{{reason}}中止とさせていただくことになりました。</p>
                <p>楽しみにしていただいていた皆様には、心よりお詫び申し上げます。</p>
            </div>

            <p>次回イベントの開催が決まりましたら、改めてご案内させていただきます。</p>
            <p>この度は、ご迷惑をおかけして申し訳ございませんでした。</p>

            <div class="footer">
                <p>なんでもライトニングトーク運営チーム</p>
            </div>
        </div>
    </div>
</body>
</html>
        `;
  }

  getFeedbackRequestTemplate() {
    return `
<!DOCTYPE html>
<html>
<head>
    <meta charset="UTF-8">
    <title>感想をお聞かせください</title>
    <style>
        body { font-family: -apple-system, BlinkMacSystemFont, sans-serif; line-height: 1.6; color: #333; }
        .container { max-width: 600px; margin: 0 auto; padding: 20px; }
        .header { background: linear-gradient(45deg, #ff9a9e 0%, #fecfef 100%); color: white; padding: 30px; text-align: center; border-radius: 10px 10px 0 0; }
        .content { background: #f9f9f9; padding: 30px; border-radius: 0 0 10px 10px; }
        .feedback-box { background: white; padding: 20px; border-radius: 10px; margin: 20px 0; text-align: center; }
        .button { display: inline-block; background: #ff9a9e; color: white; padding: 15px 30px; text-decoration: none; border-radius: 25px; margin: 10px 0; }
        .footer { text-align: center; color: #666; font-size: 14px; margin-top: 30px; }
    </style>
</head>
<body>
    <div class="container">
        <div class="header">
            <h1>💭 ご参加ありがとうございました</h1>
            <p>感想をお聞かせください</p>
        </div>
        <div class="content">
            <p>{{participantName}} さん</p>
            <p>「{{eventTitle}}」にご参加いただき、ありがとうございました！</p>

            <div class="feedback-box">
                <h3>📝 アンケートにご協力ください</h3>
                <p>今回のイベントはいかがでしたか？<br>
                今後のイベント向上のため、ぜひ感想をお聞かせください。</p>
                <a href="{{feedbackUrl}}" class="button">アンケートに回答する</a>
                <p><small>所要時間: 約3分</small></p>
            </div>

            <p>またの機会にお会いできることを楽しみにしています！</p>

            <div class="footer">
                <p>なんでもライトニングトーク運営チーム</p>
            </div>
        </div>
    </div>
</body>
</html>
        `;
  }

  // Helper methods
  formatDate(dateString) {
    const date = new Date(dateString);
    return date.toLocaleDateString('ja-JP', {
      year: 'numeric',
      month: 'long',
      day: 'numeric',
      weekday: 'long',
      hour: '2-digit',
      minute: '2-digit'
    });
  }

  formatParticipationType(type) {
    const types = {
      onsite: '現地参加',
      online: 'オンライン参加',
      undecided: '当日決定'
    };
    return types[type] || type;
  }

  formatCategory(category) {
    const categories = {
      tech: '💻 プログラミング・技術',
      hobby: '🎨 趣味・アート・創作',
      learning: '📚 読書・学習体験',
      travel: '🌍 旅行・文化体験',
      food: '🍳 料理・グルメ',
      game: '🎮 ゲーム・エンタメ',
      lifehack: '💡 ライフハック・効率化',
      pet: '🐱 ペット・動物',
      garden: '🌱 ガーデニング・植物',
      money: '📈 投資・副業',
      sports: '🏃‍♂️ スポーツ・健康',
      music: '🎵 音楽・演奏',
      other: '🌟 その他'
    };
    return categories[category] || category;
  }
}<|MERGE_RESOLUTION|>--- conflicted
+++ resolved
@@ -6,11 +6,7 @@
 import nodemailer from 'nodemailer';
 import { createLogger } from '../utils/logger.js';
 
-<<<<<<< HEAD
-const logger = createLogger('email');
-=======
 const logger = createLogger('email-service');
->>>>>>> 615264d5
 
 export class EmailService {
   constructor(config = {}) {
