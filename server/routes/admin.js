--- conflicted
+++ resolved
@@ -156,7 +156,7 @@
       }
 
       // Additional insights
-      const insights = await generateInsights(database, analyticsData);
+      const insights = await this.generateInsights(database, analyticsData);
 
       res.json({
         analytics: analyticsData,
@@ -285,203 +285,6 @@
 });
 
 /**
- * GET /api/admin/events
- * Get all events with pagination and filtering
- */
-router.get(
-  '/events',
-  query('page').optional().isInt({ min: 1 }),
-  query('status').optional().isIn(['draft', 'published', 'upcoming', 'ongoing', 'past']),
-  query('search').optional().isString(),
-  handleValidationErrors,
-  async (req, res) => {
-    try {
-      const { database } = req.app.locals;
-      const { page = 1, status, search } = req.query;
-      const limit = 9; // 3x3 grid per page
-      const offset = (page - 1) * limit;
-
-      // Build query filters
-      const filters = {};
-      if (status) filters.status = status;
-
-      // Get all events
-      let events = await database.findAll('events', filters);
-
-      // Apply search filter
-      if (search) {
-        const searchLower = search.toLowerCase();
-        events = events.filter(
-          event =>
-            event.title?.toLowerCase().includes(searchLower) ||
-            event.description?.toLowerCase().includes(searchLower) ||
-            event.venue?.name?.toLowerCase().includes(searchLower)
-        );
-      }
-
-      // Sort by date (newest first)
-      events.sort((a, b) => new Date(b.createdAt) - new Date(a.createdAt));
-
-      // Calculate pagination
-      const totalEvents = events.length;
-      const totalPages = Math.ceil(totalEvents / limit);
-
-      // Apply pagination
-      const paginatedEvents = events.slice(offset, offset + limit);
-
-      // Enrich events with participant counts
-      const enrichedEvents = await Promise.all(
-        paginatedEvents.map(async event => {
-          const participants = await database.findAll('participants', { eventId: event.id });
-          return {
-            ...event,
-            participants,
-            participantCount: participants.length
-          };
-        })
-      );
-
-      res.json({
-        events: enrichedEvents,
-        pagination: {
-          page,
-          totalPages,
-          totalEvents,
-          hasMore: page < totalPages
-        }
-      });
-    } catch (error) {
-      console.error('Error fetching admin events:', error);
-      res.status(500).json({
-        error: 'Failed to fetch events',
-        message: 'イベントの取得に失敗しました'
-      });
-    }
-  }
-);
-
-/**
- * POST /api/admin/events
- * Create a new event
- */
-router.post('/events', async (req, res) => {
-  try {
-    const { database, eventService } = req.app.locals;
-    const eventData = req.body;
-
-    // Validate required fields
-    if (!eventData.title || !eventData.date) {
-      return res.status(400).json({
-        error: 'Validation failed',
-        message: 'タイトルと日付は必須です'
-      });
-    }
-
-    // Create event
-    const newEvent = await eventService.createEvent({
-      ...eventData,
-      createdBy: req.user.id,
-      createdAt: new Date().toISOString(),
-      updatedAt: new Date().toISOString()
-    });
-
-    res.status(201).json({
-      success: true,
-      event: newEvent,
-      message: 'イベントを作成しました'
-    });
-  } catch (error) {
-    console.error('Error creating event:', error);
-    res.status(500).json({
-      error: 'Failed to create event',
-      message: 'イベントの作成に失敗しました'
-    });
-  }
-});
-
-/**
- * PUT /api/admin/events/:id
- * Update an event
- */
-router.put('/events/:id', async (req, res) => {
-  try {
-    const { database, eventService } = req.app.locals;
-    const { id } = req.params;
-    const updates = req.body;
-
-    // Check if event exists
-    const event = await database.findById('events', id);
-    if (!event) {
-      return res.status(404).json({
-        error: 'Event not found',
-        message: 'イベントが見つかりません'
-      });
-    }
-
-    // Update event
-    const updatedEvent = await eventService.updateEvent(id, {
-      ...updates,
-      updatedAt: new Date().toISOString()
-    });
-
-    res.json({
-      success: true,
-      event: updatedEvent,
-      message: 'イベントを更新しました'
-    });
-  } catch (error) {
-    console.error('Error updating event:', error);
-    res.status(500).json({
-      error: 'Failed to update event',
-      message: 'イベントの更新に失敗しました'
-    });
-  }
-});
-
-/**
- * DELETE /api/admin/events/:id
- * Delete an event
- */
-router.delete('/events/:id', async (req, res) => {
-  try {
-    const { database } = req.app.locals;
-    const { id } = req.params;
-
-    // Check if event exists
-    const event = await database.findById('events', id);
-    if (!event) {
-      return res.status(404).json({
-        error: 'Event not found',
-        message: 'イベントが見つかりません'
-      });
-    }
-
-    // Check if event has participants
-    const participants = await database.findAll('participants', { eventId: id });
-    if (participants.length > 0) {
-      return res.status(400).json({
-        error: 'Cannot delete event with participants',
-        message: '参加者がいるイベントは削除できません'
-      });
-    }
-
-    // Delete event
-    await database.delete('events', id);
-
-    res.json({
-      success: true,
-      message: 'イベントを削除しました'
-    });
-  } catch (error) {
-    console.error('Error deleting event:', error);
-    res.status(500).json({
-      error: 'Failed to delete event',
-      message: 'イベントの削除に失敗しました'
-    });
-  }
-});
-
-/**
  * POST /api/admin/maintenance
  * Perform maintenance tasks
  */
@@ -493,22 +296,6 @@
     let result;
 
     switch (action) {
-<<<<<<< HEAD
-      case 'cleanup':
-        result = await performCleanup(database);
-        break;
-      case 'backup':
-        result = await performBackup(database);
-        break;
-      case 'optimize':
-        result = await performOptimization(database);
-        break;
-      default:
-        return res.status(400).json({
-          error: 'Invalid maintenance action',
-          message: '無効なメンテナンス操作です'
-        });
-=======
     case 'cleanup':
       result = await this.performCleanup(database);
       break;
@@ -523,7 +310,6 @@
         error: 'Invalid maintenance action',
         message: '無効なメンテナンス操作です'
       });
->>>>>>> 561f3224
     }
 
     res.json({
