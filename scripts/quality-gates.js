--- conflicted
+++ resolved
@@ -518,7 +518,6 @@
   }
 
   /**
-<<<<<<< HEAD
    * アクセシビリティ準拠チェック
    */
   async checkAccessibilityCompliance() {
@@ -836,10 +835,7 @@
   }
 
   /**
-   * バンドルサイズ分析
-=======
    * アクセシビリティチェック
->>>>>>> 995add51
    */
   async checkAccessibility() {
     const accessibilityChecks = [];
